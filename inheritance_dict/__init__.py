--- conflicted
+++ resolved
@@ -95,7 +95,6 @@
     """
 
     def _get_keys(self, key):
-<<<<<<< HEAD
         """
         Yield candidate lookup keys for a given key, extending the base behavior by including the key's type MRO for non-type keys.
         
@@ -107,9 +106,6 @@
         Yields:
             Candidate keys (types or other keys) in the order they should be tried for lookup.
         """
-        result = super()._get_keys(key)
-=======
         yield from super()._get_keys(key)
->>>>>>> a5fd5fcf
         if not isinstance(key, type):
             yield from type(key).__mro__